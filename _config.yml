title:            Site Title
description:      Describe your website here.
logo:             site-logo.png
disqus_shortname: 
search:           true
<<<<<<< HEAD
#Change url to your domain. Leave localhost server or blank when working locally.
=======
# Change url to your domain. Leave localhost server or blank when working locally.
>>>>>>> 72c9bd90
url:              http://localhost:4000

# Owner/author information
owner:
  name:           Your Name
  avatar:         bio-photo.jpg
  email:          you@email.com
  # Social networking links used in footer. Update and remove as you like.
  twitter:        
  facebook:       
  github:         
  stackexchange:  
  linkedin:       
  instagram:      
  flickr:         
  tumblr:         
  # For Google Authorship https://plus.google.com/authorship
  google_plus:    

# Analytics and webmaster tools stuff goes here
google_analytics:   
google_verify:      
# https://ssl.bing.com/webmaster/configure/verify/ownership Option 2 content= goes here
bing_verify:         

# Links to include in top navigation
# For external links add external: true
links:
  - title: About
    url: /about
  - title: Articles
    url: /articles
  - title: Theme Setup
    url: /theme-setup
  - title: Made Mistakes
    url: http://mademistakes.com
    external: true

# http://en.wikipedia.org/wiki/List_of_tz_database_time_zones
timezone:    America/New_York
future:      true
pygments:    true
markdown:    kramdown

# https://github.com/mojombo/jekyll/wiki/Permalinks
permalink:   /:categories/:title

kramdown:
  auto_ids: true
  footnote_nr: 1
  entity_output: as_char
  toc_levels: 1..6
  use_coderay: false

  coderay:
    coderay_line_numbers: 
    coderay_line_numbers_start: 1
    coderay_tab_width: 4
    coderay_bold_every: 10
    coderay_css: class

include: [".htaccess"]
exclude: ["lib", "config.rb", "Gemfile", "Capfile", "Gemfile.lock", "config", "log", "Rakefile", "Rakefile.rb", "tmp", "less", "*.sublime-project", "*.sublime-workspace", "test", "spec", "Gruntfile.js", "package.json", "node_modules"]<|MERGE_RESOLUTION|>--- conflicted
+++ resolved
@@ -3,11 +3,7 @@
 logo:             site-logo.png
 disqus_shortname: 
 search:           true
-<<<<<<< HEAD
-#Change url to your domain. Leave localhost server or blank when working locally.
-=======
 # Change url to your domain. Leave localhost server or blank when working locally.
->>>>>>> 72c9bd90
 url:              http://localhost:4000
 
 # Owner/author information
